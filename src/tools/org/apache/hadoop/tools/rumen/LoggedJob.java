/**
 * Licensed to the Apache Software Foundation (ASF) under one
 * or more contributor license agreements.  See the NOTICE file
 * distributed with this work for additional information
 * regarding copyright ownership.  The ASF licenses this file
 * to you under the Apache License, Version 2.0 (the
 * "License"); you may not use this file except in compliance
 * with the License.  You may obtain a copy of the License at
 *
 *     http://www.apache.org/licenses/LICENSE-2.0
 *
 * Unless required by applicable law or agreed to in writing, software
 * distributed under the License is distributed on an "AS IS" BASIS,
 * WITHOUT WARRANTIES OR CONDITIONS OF ANY KIND, either express or implied.
 * See the License for the specific language governing permissions and
 * limitations under the License.
 */
/**
 * 
 */
package org.apache.hadoop.tools.rumen;

import java.util.ArrayList;
import java.util.List;
import java.util.Set;
import java.util.TreeSet;

import org.codehaus.jackson.annotate.JsonAnySetter;

/**
 * A {@link LoggedDiscreteCDF} is a representation of an hadoop job, with the
 * details of this class set up to meet the requirements of the Jackson JSON
 * parser/generator.
 * 
 * All of the public methods are simply accessors for the instance variables we
 * want to write out in the JSON files.
 * 
 */
public class LoggedJob implements DeepCompare {
  public enum JobType {
    JAVA, PIG, STREAMING, PIPES, OVERALL
  };

  public enum JobPriority {
    VERY_LOW, LOW, NORMAL, HIGH, VERY_HIGH
  };

  static private Set<String> alreadySeenAnySetterAttributes =
      new TreeSet<String>();

  String jobID;
  String user;
  long computonsPerMapInputByte = -1L;
  long computonsPerMapOutputByte = -1L;
  long computonsPerReduceInputByte = -1L;
  long computonsPerReduceOutputByte = -1L;
  long submitTime = -1L;
  long launchTime = -1L;
  long finishTime = -1L;

  int heapMegabytes = -1;
  int totalMaps = -1;
  int totalReduces = -1;
  Pre21JobHistoryConstants.Values outcome = null;
  JobType jobtype = JobType.JAVA;
  JobPriority priority = JobPriority.NORMAL;

  List<String> directDependantJobs = new ArrayList<String>();
  List<LoggedTask> mapTasks = new ArrayList<LoggedTask>();
  List<LoggedTask> reduceTasks = new ArrayList<LoggedTask>();
  List<LoggedTask> otherTasks = new ArrayList<LoggedTask>();

  // There are CDFs for each level of locality -- most local first
  ArrayList<LoggedDiscreteCDF> successfulMapAttemptCDFs;
  // There are CDFs for each level of locality -- most local first
  ArrayList<LoggedDiscreteCDF> failedMapAttemptCDFs;

  LoggedDiscreteCDF successfulReduceAttemptCDF;
  LoggedDiscreteCDF failedReduceAttemptCDF;

  String queue = null;

  String jobName = null;

  int clusterMapMB = -1;
  int clusterReduceMB = -1;
  int jobMapMB = -1;
  int jobReduceMB = -1;

  long relativeTime = 0;

  double[] mapperTriesToSucceed;
  double failedMapperFraction; // !!!!!

  LoggedJob() {

  }

  LoggedJob(String jobID) {
    super();

    setJobID(jobID);
  }

<<<<<<< HEAD
=======
  void adjustTimes(long adjustment) {
    submitTime += adjustment;
    launchTime += adjustment;
    finishTime += adjustment;

    for (LoggedTask task : mapTasks) {
      task.adjustTimes(adjustment);
    }

    for (LoggedTask task : reduceTasks) {
      task.adjustTimes(adjustment);
    }

    for (LoggedTask task : otherTasks) {
      task.adjustTimes(adjustment);
    }
  }

>>>>>>> 3dabddef
  @SuppressWarnings("unused")
  // for input parameter ignored.
  @JsonAnySetter
  public void setUnknownAttribute(String attributeName, Object ignored) {
    if (!alreadySeenAnySetterAttributes.contains(attributeName)) {
      alreadySeenAnySetterAttributes.add(attributeName);
      System.err.println("In LoggedJob, we saw the unknown attribute "
          + attributeName + ".");
    }
  }

  public String getUser() {
    return user;
  }

  void setUser(String user) {
    this.user = user;
  }

  public String getJobID() {
    return jobID;
  }

  void setJobID(String jobID) {
    this.jobID = jobID;
  }

  public JobPriority getPriority() {
    return priority;
  }

  void setPriority(JobPriority priority) {
    this.priority = priority;
  }

  public long getComputonsPerMapInputByte() {
    return computonsPerMapInputByte;
  }

  void setComputonsPerMapInputByte(long computonsPerMapInputByte) {
    this.computonsPerMapInputByte = computonsPerMapInputByte;
  }

  public long getComputonsPerMapOutputByte() {
    return computonsPerMapOutputByte;
  }

  void setComputonsPerMapOutputByte(long computonsPerMapOutputByte) {
    this.computonsPerMapOutputByte = computonsPerMapOutputByte;
  }

  public long getComputonsPerReduceInputByte() {
    return computonsPerReduceInputByte;
  }

  void setComputonsPerReduceInputByte(long computonsPerReduceInputByte) {
    this.computonsPerReduceInputByte = computonsPerReduceInputByte;
  }

  public long getComputonsPerReduceOutputByte() {
    return computonsPerReduceOutputByte;
  }

  void setComputonsPerReduceOutputByte(long computonsPerReduceOutputByte) {
    this.computonsPerReduceOutputByte = computonsPerReduceOutputByte; // !!!!!
  }

  public long getSubmitTime() {
    return submitTime;
  }

  void setSubmitTime(long submitTime) {
    this.submitTime = submitTime;
  }

  public long getLaunchTime() {
    return launchTime;
  }

  void setLaunchTime(long startTime) {
    this.launchTime = startTime;
  }

  public long getFinishTime() {
    return finishTime;
  }

  void setFinishTime(long finishTime) {
    this.finishTime = finishTime;
  }

  public int getHeapMegabytes() {
    return heapMegabytes;
  }

  void setHeapMegabytes(int heapMegabytes) {
    this.heapMegabytes = heapMegabytes;
  }

  public int getTotalMaps() {
    return totalMaps;
  }

  void setTotalMaps(int totalMaps) {
    this.totalMaps = totalMaps;
  }

  public int getTotalReduces() {
    return totalReduces;
  }

  void setTotalReduces(int totalReduces) {
    this.totalReduces = totalReduces;
  }

  public Pre21JobHistoryConstants.Values getOutcome() {
    return outcome;
  }

  void setOutcome(Pre21JobHistoryConstants.Values outcome) {
    this.outcome = outcome;
  }

  public JobType getJobtype() {
    return jobtype;
  }

  void setJobtype(JobType jobtype) {
    this.jobtype = jobtype;
  }

  public List<String> getDirectDependantJobs() {
    return directDependantJobs;
  }

  void setDirectDependantJobs(List<String> directDependantJobs) {
    this.directDependantJobs = directDependantJobs;
  }

  public List<LoggedTask> getMapTasks() {
    return mapTasks;
  }

  void setMapTasks(List<LoggedTask> mapTasks) {
    this.mapTasks = mapTasks;
  }

  public List<LoggedTask> getReduceTasks() {
    return reduceTasks;
  }

  void setReduceTasks(List<LoggedTask> reduceTasks) {
    this.reduceTasks = reduceTasks;
  }

  public List<LoggedTask> getOtherTasks() {
    return otherTasks;
  }

  void setOtherTasks(List<LoggedTask> otherTasks) {
    this.otherTasks = otherTasks;
  }

  public ArrayList<LoggedDiscreteCDF> getSuccessfulMapAttemptCDFs() {
    return successfulMapAttemptCDFs;
  }

  void setSuccessfulMapAttemptCDFs(
      ArrayList<LoggedDiscreteCDF> successfulMapAttemptCDFs) {
    this.successfulMapAttemptCDFs = successfulMapAttemptCDFs;
  }

  public ArrayList<LoggedDiscreteCDF> getFailedMapAttemptCDFs() {
    return failedMapAttemptCDFs;
  }

  void setFailedMapAttemptCDFs(ArrayList<LoggedDiscreteCDF> failedMapAttemptCDFs) {
    this.failedMapAttemptCDFs = failedMapAttemptCDFs;
  }

  public LoggedDiscreteCDF getSuccessfulReduceAttemptCDF() {
    return successfulReduceAttemptCDF;
  }

  void setSuccessfulReduceAttemptCDF(
      LoggedDiscreteCDF successfulReduceAttemptCDF) {
    this.successfulReduceAttemptCDF = successfulReduceAttemptCDF;
  }

  public LoggedDiscreteCDF getFailedReduceAttemptCDF() {
    return failedReduceAttemptCDF;
  }

  void setFailedReduceAttemptCDF(LoggedDiscreteCDF failedReduceAttemptCDF) {
    this.failedReduceAttemptCDF = failedReduceAttemptCDF;
  }

  public double[] getMapperTriesToSucceed() {
    return mapperTriesToSucceed;
  }

  void setMapperTriesToSucceed(double[] mapperTriesToSucceed) {
    this.mapperTriesToSucceed = mapperTriesToSucceed;
  }

  public double getFailedMapperFraction() {
    return failedMapperFraction;
  }

  void setFailedMapperFraction(double failedMapperFraction) {
    this.failedMapperFraction = failedMapperFraction;
  }

  public long getRelativeTime() {
    return relativeTime;
  }

  void setRelativeTime(long relativeTime) {
    this.relativeTime = relativeTime;
  }

  public String getQueue() {
    return queue;
  }

  void setQueue(String queue) {
    this.queue = queue;
  }

  public String getJobName() {
    return jobName;
  }

  void setJobName(String jobName) {
    this.jobName = jobName;
  }

  public int getClusterMapMB() {
    return clusterMapMB;
  }

  void setClusterMapMB(int clusterMapMB) {
    this.clusterMapMB = clusterMapMB;
  }

  public int getClusterReduceMB() {
    return clusterReduceMB;
  }

  void setClusterReduceMB(int clusterReduceMB) {
    this.clusterReduceMB = clusterReduceMB;
  }

  public int getJobMapMB() {
    return jobMapMB;
  }

  void setJobMapMB(int jobMapMB) {
    this.jobMapMB = jobMapMB;
  }

  public int getJobReduceMB() {
    return jobReduceMB;
  }

  void setJobReduceMB(int jobReduceMB) {
    this.jobReduceMB = jobReduceMB;
  }

  private void compare1(String c1, String c2, TreePath loc, String eltname)
      throws DeepInequalityException {
    if (c1 == null && c2 == null) {
      return;
    }

    if (c1 == null || c2 == null || !c1.equals(c2)) {
      throw new DeepInequalityException(eltname + " miscompared", new TreePath(
          loc, eltname));
    }
  }

  private void compare1(long c1, long c2, TreePath loc, String eltname)
      throws DeepInequalityException {
    if (c1 != c2) {
      throw new DeepInequalityException(eltname + " miscompared", new TreePath(
          loc, eltname));
    }
  }

  private void compare1(Pre21JobHistoryConstants.Values c1,
      Pre21JobHistoryConstants.Values c2, TreePath loc, String eltname)
      throws DeepInequalityException {
    if (c1 != c2) {
      throw new DeepInequalityException(eltname + " miscompared", new TreePath(
          loc, eltname));
    }
  }

  private void compare1(JobType c1, JobType c2, TreePath loc, String eltname)
      throws DeepInequalityException {
    if (c1 != c2) {
      throw new DeepInequalityException(eltname + " miscompared", new TreePath(
          loc, eltname));
    }
  }

  private void compare1(JobPriority c1, JobPriority c2, TreePath loc,
      String eltname) throws DeepInequalityException {
    if (c1 != c2) {
      throw new DeepInequalityException(eltname + " miscompared", new TreePath(
          loc, eltname));
    }
  }

  private void compare1(int c1, int c2, TreePath loc, String eltname)
      throws DeepInequalityException {
    if (c1 != c2) {
      throw new DeepInequalityException(eltname + " miscompared", new TreePath(
          loc, eltname));
    }
  }

  private void compare1(double c1, double c2, TreePath loc, String eltname)
      throws DeepInequalityException {
    if (c1 != c2) {
      throw new DeepInequalityException(eltname + " miscompared", new TreePath(
          loc, eltname));
    }
  }

  private void compare1(double[] c1, double[] c2, TreePath loc, String eltname)
      throws DeepInequalityException {
    if (c1 == null && c2 == null) {
      return;
    }

    TreePath recursePath = new TreePath(loc, eltname);

    if (c1 == null || c2 == null || c1.length != c2.length) {
      throw new DeepInequalityException(eltname + " miscompared", recursePath);
    }

    for (int i = 0; i < c1.length; ++i) {
      if (c1[i] != c2[i]) {
        throw new DeepInequalityException(eltname + " miscompared",
            new TreePath(loc, eltname, i));
      }
    }
  }

  private void compare1(DeepCompare c1, DeepCompare c2, TreePath loc,
      String eltname, int index) throws DeepInequalityException {
    if (c1 == null && c2 == null) {
      return;
    }

    TreePath recursePath = new TreePath(loc, eltname, index);

    if (c1 == null || c2 == null) {
      if (index == -1) {
        throw new DeepInequalityException(eltname + " miscompared", recursePath);
      } else {
        throw new DeepInequalityException(eltname + "[" + index
            + "] miscompared", recursePath);
      }
    }

    c1.deepCompare(c2, recursePath);
  }

  // I'll treat this as an atomic object type
  private void compareStrings(List<String> c1, List<String> c2, TreePath loc,
      String eltname) throws DeepInequalityException {
    if (c1 == null && c2 == null) {
      return;
    }

    TreePath recursePath = new TreePath(loc, eltname);

    if (c1 == null || c2 == null || !c1.equals(c2)) {
      throw new DeepInequalityException(eltname + " miscompared", recursePath);
    }
  }

  private void compareLoggedTasks(List<LoggedTask> c1, List<LoggedTask> c2,
      TreePath loc, String eltname) throws DeepInequalityException {
    if (c1 == null && c2 == null) {
      return;
    }

    if (c1 == null || c2 == null || c1.size() != c2.size()) {
      throw new DeepInequalityException(eltname + " miscompared", new TreePath(
          loc, eltname));
    }

    for (int i = 0; i < c1.size(); ++i) {
      c1.get(i).deepCompare(c2.get(i), new TreePath(loc, eltname, i));
    }
  }

  private void compareCDFs(List<LoggedDiscreteCDF> c1,
      List<LoggedDiscreteCDF> c2, TreePath loc, String eltname)
      throws DeepInequalityException {
    if (c1 == null && c2 == null) {
      return;
    }

    if (c1 == null || c2 == null || c1.size() != c2.size()) {
      throw new DeepInequalityException(eltname + " miscompared", new TreePath(
          loc, eltname));
    }

    for (int i = 0; i < c1.size(); ++i) {
      c1.get(i).deepCompare(c2.get(i), new TreePath(loc, eltname, i));
    }
  }

  public void deepCompare(DeepCompare comparand, TreePath loc)
      throws DeepInequalityException {
    if (!(comparand instanceof LoggedJob)) {
      throw new DeepInequalityException("comparand has wrong type", loc);
    }

    LoggedJob other = (LoggedJob) comparand;

    compare1(jobID, other.jobID, loc, "jobID");
    compare1(user, other.user, loc, "user");

    compare1(computonsPerMapInputByte, other.computonsPerMapInputByte, loc,
        "computonsPerMapInputByte");
    compare1(computonsPerMapOutputByte, other.computonsPerMapOutputByte, loc,
        "computonsPerMapOutputByte");
    compare1(computonsPerReduceInputByte, other.computonsPerReduceInputByte,
        loc, "computonsPerReduceInputByte");
    compare1(computonsPerReduceOutputByte, other.computonsPerReduceOutputByte,
        loc, "computonsPerReduceOutputByte");

    compare1(submitTime, other.submitTime, loc, "submitTime");
    compare1(launchTime, other.launchTime, loc, "launchTime");
    compare1(finishTime, other.finishTime, loc, "finishTime");

    compare1(heapMegabytes, other.heapMegabytes, loc, "heapMegabytes");

    compare1(totalMaps, other.totalMaps, loc, "totalMaps");
    compare1(totalReduces, other.totalReduces, loc, "totalReduces");

    compare1(outcome, other.outcome, loc, "outcome");
    compare1(jobtype, other.jobtype, loc, "jobtype");
    compare1(priority, other.priority, loc, "priority");

    compareStrings(directDependantJobs, other.directDependantJobs, loc,
        "directDependantJobs");

    compareLoggedTasks(mapTasks, other.mapTasks, loc, "mapTasks");
    compareLoggedTasks(reduceTasks, other.reduceTasks, loc, "reduceTasks");
    compareLoggedTasks(otherTasks, other.otherTasks, loc, "otherTasks");

    compare1(relativeTime, other.relativeTime, loc, "relativeTime");

    compareCDFs(successfulMapAttemptCDFs, other.successfulMapAttemptCDFs, loc,
        "successfulMapAttemptCDFs");
    compareCDFs(failedMapAttemptCDFs, other.failedMapAttemptCDFs, loc,
        "failedMapAttemptCDFs");
    compare1(successfulReduceAttemptCDF, other.successfulReduceAttemptCDF, loc,
        "successfulReduceAttemptCDF", -1);
    compare1(failedReduceAttemptCDF, other.failedReduceAttemptCDF, loc,
        "failedReduceAttemptCDF", -1);

    compare1(mapperTriesToSucceed, other.mapperTriesToSucceed, loc,
        "mapperTriesToSucceed");
    compare1(failedMapperFraction, other.failedMapperFraction, loc,
        "failedMapperFraction");

    compare1(queue, other.queue, loc, "queue");
    compare1(jobName, other.jobName, loc, "jobName");

    compare1(clusterMapMB, other.clusterMapMB, loc, "clusterMapMB");
    compare1(clusterReduceMB, other.clusterReduceMB, loc, "clusterReduceMB");
    compare1(jobMapMB, other.jobMapMB, loc, "jobMapMB");
    compare1(jobReduceMB, other.jobReduceMB, loc, "jobReduceMB");
  }
}<|MERGE_RESOLUTION|>--- conflicted
+++ resolved
@@ -102,8 +102,6 @@
     setJobID(jobID);
   }
 
-<<<<<<< HEAD
-=======
   void adjustTimes(long adjustment) {
     submitTime += adjustment;
     launchTime += adjustment;
@@ -122,7 +120,6 @@
     }
   }
 
->>>>>>> 3dabddef
   @SuppressWarnings("unused")
   // for input parameter ignored.
   @JsonAnySetter
