/**
 * Licensed to the Apache Software Foundation (ASF) under one
 * or more contributor license agreements.  See the NOTICE file
 * distributed with this work for additional information
 * regarding copyright ownership.  The ASF licenses this file
 * to you under the Apache License, Version 2.0 (the
 * "License"); you may not use this file except in compliance
 * with the License.  You may obtain a copy of the License at
 *
 *     http://www.apache.org/licenses/LICENSE-2.0
 *
 * Unless required by applicable law or agreed to in writing, software
 * distributed under the License is distributed on an "AS IS" BASIS,
 * WITHOUT WARRANTIES OR CONDITIONS OF ANY KIND, either express or implied.
 * See the License for the specific language governing permissions and
 * limitations under the License.
 */
package org.apache.hadoop.hdfs.tools;

import java.io.BufferedReader;
import java.io.IOException;
import java.io.InputStream;
import java.io.InputStreamReader;
import java.net.URL;
import java.net.URLConnection;
import java.net.URLEncoder;

import org.apache.hadoop.conf.Configuration;
import org.apache.hadoop.conf.Configured;
import org.apache.hadoop.hdfs.server.namenode.NamenodeFsck;
import org.apache.hadoop.hdfs.DFSConfigKeys;
import org.apache.hadoop.hdfs.HdfsConfiguration;
<<<<<<< HEAD
import org.apache.hadoop.security.UnixUserGroupInformation;
=======
>>>>>>> 8d93e39e
import org.apache.hadoop.security.UserGroupInformation;
import org.apache.hadoop.util.Tool;
import org.apache.hadoop.util.ToolRunner;

/**
 * This class provides rudimentary checking of DFS volumes for errors and
 * sub-optimal conditions.
 * <p>The tool scans all files and directories, starting from an indicated
 *  root path. The following abnormal conditions are detected and handled:</p>
 * <ul>
 * <li>files with blocks that are completely missing from all datanodes.<br/>
 * In this case the tool can perform one of the following actions:
 *  <ul>
 *      <li>none ({@link org.apache.hadoop.hdfs.server.namenode.NamenodeFsck#FIXING_NONE})</li>
 *      <li>move corrupted files to /lost+found directory on DFS
 *      ({@link org.apache.hadoop.hdfs.server.namenode.NamenodeFsck#FIXING_MOVE}). Remaining data blocks are saved as a
 *      block chains, representing longest consecutive series of valid blocks.</li>
 *      <li>delete corrupted files ({@link org.apache.hadoop.hdfs.server.namenode.NamenodeFsck#FIXING_DELETE})</li>
 *  </ul>
 *  </li>
 *  <li>detect files with under-replicated or over-replicated blocks</li>
 *  </ul>
 *  Additionally, the tool collects a detailed overall DFS statistics, and
 *  optionally can print detailed statistics on block locations and replication
 *  factors of each file.
 *  The tool also provides and option to filter open files during the scan.
 *  
 */
public class DFSck extends Configured implements Tool {
  static{
    Configuration.addDefaultResource("hdfs-default.xml");
    Configuration.addDefaultResource("hdfs-site.xml");
  }

  private final UserGroupInformation ugi;

  /**
   * Filesystem checker.
   * @param conf current Configuration
   */
  public DFSck(Configuration conf) throws IOException {
    super(conf);
    this.ugi = UserGroupInformation.getCurrentUser();
  }

  /**
   * Print fsck usage information
   */
  static void printUsage() {
    System.err.println("Usage: DFSck <path> [-list-corruptfiles | [-move | -delete | -openforwrite ] [-files [-blocks [-locations | -racks]]]] ");
    System.err.println("\t<path>\tstart checking from this path");
    System.err.println("\t-move\tmove corrupted files to /lost+found");
    System.err.println("\t-delete\tdelete corrupted files");
    System.err.println("\t-files\tprint out files being checked");
    System.err.println("\t-openforwrite\tprint out files opened for write");
    System.err.println("\t-list-corruptfiles\tprint out corrupt files up to a "+
        "maximum defined by property dfs.corruptfilesreturned.max");
    System.err.println("\t-blocks\tprint out block report");
    System.err.println("\t-locations\tprint out locations for every block");
    System.err.println("\t-racks\tprint out network topology for data-node locations");
    System.err.println("\t\tBy default fsck ignores files opened for write, " +
                       "use -openforwrite to report such files. They are usually " +
                       " tagged CORRUPT or HEALTHY depending on their block " +
                        "allocation status");
    ToolRunner.printGenericCommandUsage(System.err);
  }
  /**
   * @param args
   */
  public int run(String[] args) throws IOException {
    if (args.length == 0) {
      printUsage();
      return -1;
    }

<<<<<<< HEAD
    final StringBuffer url = new StringBuffer("http://");
    url.append(getConf().get(DFSConfigKeys.DFS_NAMENODE_HTTP_ADDRESS_KEY, 
                             DFSConfigKeys.DFS_NAMENODE_HTTP_ADDRESS_DEFAULT));
    url.append("/fsck?ugi=").append(ugi).append("&path=");
=======
    final StringBuilder url = new StringBuilder("http://");
    url.append(getConf().get(DFSConfigKeys.DFS_NAMENODE_HTTP_ADDRESS_KEY, 
                             DFSConfigKeys.DFS_NAMENODE_HTTP_ADDRESS_DEFAULT));
    url.append("/fsck?ugi=").append(ugi.getShortUserName()).append("&path=");
>>>>>>> 8d93e39e

    String dir = "/";
    // find top-level dir first
    for (int idx = 0; idx < args.length; idx++) {
      if (!args[idx].startsWith("-")) { dir = args[idx]; break; }
    }
    url.append(URLEncoder.encode(dir, "UTF-8"));
    for (int idx = 0; idx < args.length; idx++) {
      if (args[idx].equals("-move")) { url.append("&move=1"); }
      else if (args[idx].equals("-delete")) { url.append("&delete=1"); }
      else if (args[idx].equals("-files")) { url.append("&files=1"); }
      else if (args[idx].equals("-openforwrite")) { url.append("&openforwrite=1"); }
      else if (args[idx].equals("-list-corruptfiles")) { url.append("&corruptfiles=1"); }
      else if (args[idx].equals("-blocks")) { url.append("&blocks=1"); }
      else if (args[idx].equals("-locations")) { url.append("&locations=1"); }
      else if (args[idx].equals("-racks")) { url.append("&racks=1"); }
    }
    URL path = new URL(url.toString());
    URLConnection connection = path.openConnection();
    InputStream stream = connection.getInputStream();
    BufferedReader input = new BufferedReader(new InputStreamReader(
                                              stream, "UTF-8"));
    String line = null;
    String lastLine = null;
    int errCode = -1;
    try {
      while ((line = input.readLine()) != null) {
        System.out.println(line);
        lastLine = line;
      }
    } finally {
      input.close();
    }
    if (lastLine.endsWith(NamenodeFsck.HEALTHY_STATUS)) {
      errCode = 0;
    } else if (lastLine.endsWith(NamenodeFsck.CORRUPT_STATUS)) {
      errCode = 1;
    } else if (lastLine.endsWith(NamenodeFsck.NONEXISTENT_STATUS)) {
      errCode = 0;
    }
    return errCode;
  }

  static{
    Configuration.addDefaultResource("hdfs-default.xml");
    Configuration.addDefaultResource("hdfs-site.xml");
  }
  
  public static void main(String[] args) throws Exception {
    // -files option is also used by GenericOptionsParser
    // Make sure that is not the first argument for fsck
    int res = -1;
    if ((args.length == 0 ) || ("-files".equals(args[0]))) 
      printUsage();
    else
      res = ToolRunner.run(new DFSck(new HdfsConfiguration()), args);
    System.exit(res);
  }
}<|MERGE_RESOLUTION|>--- conflicted
+++ resolved
@@ -30,10 +30,6 @@
 import org.apache.hadoop.hdfs.server.namenode.NamenodeFsck;
 import org.apache.hadoop.hdfs.DFSConfigKeys;
 import org.apache.hadoop.hdfs.HdfsConfiguration;
-<<<<<<< HEAD
-import org.apache.hadoop.security.UnixUserGroupInformation;
-=======
->>>>>>> 8d93e39e
 import org.apache.hadoop.security.UserGroupInformation;
 import org.apache.hadoop.util.Tool;
 import org.apache.hadoop.util.ToolRunner;
@@ -109,17 +105,10 @@
       return -1;
     }
 
-<<<<<<< HEAD
-    final StringBuffer url = new StringBuffer("http://");
-    url.append(getConf().get(DFSConfigKeys.DFS_NAMENODE_HTTP_ADDRESS_KEY, 
-                             DFSConfigKeys.DFS_NAMENODE_HTTP_ADDRESS_DEFAULT));
-    url.append("/fsck?ugi=").append(ugi).append("&path=");
-=======
     final StringBuilder url = new StringBuilder("http://");
     url.append(getConf().get(DFSConfigKeys.DFS_NAMENODE_HTTP_ADDRESS_KEY, 
                              DFSConfigKeys.DFS_NAMENODE_HTTP_ADDRESS_DEFAULT));
     url.append("/fsck?ugi=").append(ugi.getShortUserName()).append("&path=");
->>>>>>> 8d93e39e
 
     String dir = "/";
     // find top-level dir first
