--- conflicted
+++ resolved
@@ -154,11 +154,7 @@
     // format before starting up if requested
     if (startOpt == StartupOption.FORMAT) {
       fsImage.getStorage().setStorageDirectories(dataDirs, editsDirs);
-<<<<<<< HEAD
-      fsImage.getStorage().format();
-=======
       fsImage.getStorage().format(fsImage.getStorage().determineClusterId()); // reuse current id
->>>>>>> f529dfe7
       startOpt = StartupOption.REGULAR;
     }
     try {
